defmodule Exrabbit.Mixfile do
  use Mix.Project

  def project do
    [ app: :exrabbit,
<<<<<<< HEAD
      version: "0.0.1",
=======
      version: "0.0.2",
>>>>>>> 03f350a1
      deps: deps ]
  end

  def application do
    [
      mod: { Exrabbit, [] },
      applications: [:amqp_client, :jazz]
    ]
  end

  defp deps do
    [
<<<<<<< HEAD
      { :amqp_client,  git: "https://github.com/jbrisbin/amqp_client" },
=======
      { :amqp_client, github: "jbrisbin/amqp_client" },
      { :jazz, github: "meh/jazz"}
>>>>>>> 03f350a1
    ]
  end
end<|MERGE_RESOLUTION|>--- conflicted
+++ resolved
@@ -3,11 +3,7 @@
 
   def project do
     [ app: :exrabbit,
-<<<<<<< HEAD
-      version: "0.0.1",
-=======
       version: "0.0.2",
->>>>>>> 03f350a1
       deps: deps ]
   end
 
@@ -20,12 +16,9 @@
 
   defp deps do
     [
-<<<<<<< HEAD
       { :amqp_client,  git: "https://github.com/jbrisbin/amqp_client" },
-=======
       { :amqp_client, github: "jbrisbin/amqp_client" },
       { :jazz, github: "meh/jazz"}
->>>>>>> 03f350a1
     ]
   end
 end